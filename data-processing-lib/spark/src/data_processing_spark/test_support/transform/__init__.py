<<<<<<< HEAD
from .noop_transform import (
    short_name,
    cli_prefix,
    sleep_key,
    pwd_key,
    sleep_cli_param,
    pwd_cli_param,
    NOOPSparkTransform,
)
=======
# (C) Copyright IBM Corp. 2024.
# Licensed under the Apache License, Version 2.0 (the "License");
# you may not use this file except in compliance with the License.
# You may obtain a copy of the License at
#  http://www.apache.org/licenses/LICENSE-2.0
# Unless required by applicable law or agreed to in writing, software
# distributed under the License is distributed on an "AS IS" BASIS,
# WITHOUT WARRANTIES OR CONDITIONS OF ANY KIND, either express or implied.
# See the License for the specific language governing permissions and
# limitations under the License.
################################################################################

from .noop_transform import short_name, cli_prefix, sleep_key, pwd_key, sleep_cli_param, pwd_cli_param, NOOPTransform
>>>>>>> 6515116d
<|MERGE_RESOLUTION|>--- conflicted
+++ resolved
@@ -1,14 +1,3 @@
-<<<<<<< HEAD
-from .noop_transform import (
-    short_name,
-    cli_prefix,
-    sleep_key,
-    pwd_key,
-    sleep_cli_param,
-    pwd_cli_param,
-    NOOPSparkTransform,
-)
-=======
 # (C) Copyright IBM Corp. 2024.
 # Licensed under the Apache License, Version 2.0 (the "License");
 # you may not use this file except in compliance with the License.
@@ -21,5 +10,12 @@
 # limitations under the License.
 ################################################################################
 
-from .noop_transform import short_name, cli_prefix, sleep_key, pwd_key, sleep_cli_param, pwd_cli_param, NOOPTransform
->>>>>>> 6515116d
+from .noop_transform import (
+    short_name,
+    cli_prefix,
+    sleep_key,
+    pwd_key,
+    sleep_cli_param,
+    pwd_cli_param,
+    NOOPSparkTransform,
+)
