from typing import Any

import pyarrow as pa
from typing import Any


class AbstractTableTransform:
    """
    Converts input to output table
    Sub-classes must provide the transform() method to provide the conversion of one table to 0 or more new tables.
    """

<<<<<<< HEAD
    def __init__(self, config: dict[str, Any]):
        """
        By convention and in support of the ray runtime, we enable the transform to be initialized with a
        transform-specific dictionary of configuration values.  The CLI arg definitions are provided
        elsewhere to allow for the arguments to be parsed in a process separate from where this instance
        is create.  This is because instance creation may include heavy lifting such as model loading.
        """

        pass

    def transform(self, table: pa.Table) -> list[pa.Table]:
=======
    def transform(self, table: pa.Table) -> tuple[list[pa.Table], dict[str, Any]]:
>>>>>>> 1904d926
        """
        Converts input table into zero or more output tables.
        :param table: input table
        :return: a tuple of a list of 0 or more converted tables and a dictionary of statistics that will be
        propagated to metadata
        """
        raise NotImplemented()<|MERGE_RESOLUTION|>--- conflicted
+++ resolved
@@ -1,7 +1,6 @@
 from typing import Any
 
 import pyarrow as pa
-from typing import Any
 
 
 class AbstractTableTransform:
@@ -10,23 +9,9 @@
     Sub-classes must provide the transform() method to provide the conversion of one table to 0 or more new tables.
     """
 
-<<<<<<< HEAD
-    def __init__(self, config: dict[str, Any]):
+    def transform(self, table: pa.Table) -> tuple[list[pa.Table], dict[str, Any]]:
         """
-        By convention and in support of the ray runtime, we enable the transform to be initialized with a
-        transform-specific dictionary of configuration values.  The CLI arg definitions are provided
-        elsewhere to allow for the arguments to be parsed in a process separate from where this instance
-        is create.  This is because instance creation may include heavy lifting such as model loading.
-        """
-
-        pass
-
-    def transform(self, table: pa.Table) -> list[pa.Table]:
-=======
-    def transform(self, table: pa.Table) -> tuple[list[pa.Table], dict[str, Any]]:
->>>>>>> 1904d926
-        """
-        Converts input table into zero or more output tables.
+        Converts input table into an output table
         :param table: input table
         :return: a tuple of a list of 0 or more converted tables and a dictionary of statistics that will be
         propagated to metadata
