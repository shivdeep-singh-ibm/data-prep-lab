--- conflicted
+++ resolved
@@ -126,20 +126,13 @@
 	@# Help: Build the docker image, $(DOCKER_IMAGE), using the $(DOCKER_FILE) and requirements.txt 
 	rm -rf data-processing-lib
 	mkdir data-processing-lib
-<<<<<<< HEAD
 	# Copy with -p so docker cachine works when copying this into the image
 	cp -p -R $(REPOROOT)/data-processing-lib/src data-processing-lib
-	cp -p $(REPOROOT)/data-processing-lib/pyproject.toml data-processing-lib
+	cp -p  $(REPOROOT)/data-processing-lib/pyproject.toml data-processing-lib
 	cp -p  $(REPOROOT)/data-processing-lib/README.md data-processing-lib
-	$(DOCKER) build -t $(DOCKER_IMAGE) .
-=======
-	cp -R $(REPOROOT)/data-processing-lib/src data-processing-lib
-	cp  $(REPOROOT)/data-processing-lib/pyproject.toml data-processing-lib
-	cp  $(REPOROOT)/data-processing-lib/README.md data-processing-lib
 	$(DOCKER) build -t $(DOCKER_IMAGE) \
 		--build-arg BUILD_DATE=$(shell date -u +'%Y-%m-%dT%H:%M:%SZ')  \
                 --build-arg GIT_COMMIT=$(shell git log -1 --format=%h)  . 
->>>>>>> 17db468b
 	rm -rf data-processing-lib
 
 .PHONY: .transforms.install-lib-src
