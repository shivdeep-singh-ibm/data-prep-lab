FROM docker.io/rayproject/ray:2.9.3-py310

<<<<<<< HEAD
# install pytest
RUN pip install --no-cache-dir pytest
=======
ARG BUILD_DATE
ARG GIT_COMMIT

LABEL build-date=$BUILD_DATE
LABEL git-commit=$GIT_COMMIT

COPY requirements.txt requirements.txt
RUN pip install --no-cache-dir -r  requirements.txt
# remove credentials-containing file
RUN rm requirements.txt
>>>>>>> 17db468b

# Copy in the data processing framework source/project and install it
# This is expected to be placed in the docker context before this is run (see the make image).
COPY --chown=ray:users data-processing-lib/ data-processing-lib/
# install data processing
RUN cd data-processing-lib && pip install --no-cache-dir -e .

COPY requirements.txt requirements.txt
RUN pip install --no-cache-dir -r  requirements.txt


# copy source data
COPY ./src/blocklist_transform.py .
COPY src/blocklist_local_ray.py local/

# copy test
COPY test/ test/
COPY test-data/ test-data/

# Set environment
ENV PYTHONPATH /home/ray<|MERGE_RESOLUTION|>--- conflicted
+++ resolved
@@ -1,20 +1,7 @@
 FROM docker.io/rayproject/ray:2.9.3-py310
 
-<<<<<<< HEAD
 # install pytest
 RUN pip install --no-cache-dir pytest
-=======
-ARG BUILD_DATE
-ARG GIT_COMMIT
-
-LABEL build-date=$BUILD_DATE
-LABEL git-commit=$GIT_COMMIT
-
-COPY requirements.txt requirements.txt
-RUN pip install --no-cache-dir -r  requirements.txt
-# remove credentials-containing file
-RUN rm requirements.txt
->>>>>>> 17db468b
 
 # Copy in the data processing framework source/project and install it
 # This is expected to be placed in the docker context before this is run (see the make image).
@@ -25,7 +12,6 @@
 COPY requirements.txt requirements.txt
 RUN pip install --no-cache-dir -r  requirements.txt
 
-
 # copy source data
 COPY ./src/blocklist_transform.py .
 COPY src/blocklist_local_ray.py local/
@@ -35,4 +21,10 @@
 COPY test-data/ test-data/
 
 # Set environment
-ENV PYTHONPATH /home/ray+ENV PYTHONPATH /home/ray
+
+# Put these at the end since they seem to upset the docker cache.
+ARG BUILD_DATE
+ARG GIT_COMMIT
+LABEL build-date=$BUILD_DATE
+LABEL git-commit=$GIT_COMMIT