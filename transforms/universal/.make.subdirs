--- conflicted
+++ resolved
@@ -1,21 +1,10 @@
 # These ae passing
 blocklisting
 noop
-<<<<<<< HEAD
-tokenization
-
-# These are failing
-#split_file
-#fdedup
-#ededup
-#doc_id
-#coalesce
-=======
 split_file
 fdedup
 ededup
 doc_id
 coalesce
 # These are failing
-#tokenization
->>>>>>> 363f5cdf
+#tokenization