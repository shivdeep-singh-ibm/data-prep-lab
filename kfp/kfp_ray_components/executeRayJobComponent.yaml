--- conflicted
+++ resolved
@@ -12,11 +12,7 @@
 
 implementation:
     container:
-<<<<<<< HEAD
-        image: quay.io/dataprep1/data-prep-kit/kfp-data-processing:0.2.0-v2
-=======
         image: quay.io/dataprep1/data-prep-kit/kfp-data-processing:0.2.0.dev6
->>>>>>> c4f16476
         # command is a list of strings (command-line arguments).
         # The YAML language has two syntaxes for lists and you can use either of them.
         # Here we use the "flow syntax" - comma-separated strings inside square brackets.
