# (C) Copyright IBM Corp. 2024.
# Licensed under the Apache License, Version 2.0 (the “License”);
# you may not use this file except in compliance with the License.
# You may obtain a copy of the License at
#  http://www.apache.org/licenses/LICENSE-2.0
# Unless required by applicable law or agreed to in writing, software
# distributed under the License is distributed on an “AS IS” BASIS,
# WITHOUT WARRANTIES OR CONDITIONS OF ANY KIND, either express or implied.
# See the License for the specific language governing permissions and
# limitations under the License.
################################################################################

import kfp.compiler as compiler
import kfp.components as comp
import kfp.dsl as dsl
from kfp_support.workflow_support.utils import (
    ONE_HOUR_SEC,
    ONE_WEEK_SEC,
    ComponentUtils,
)


task_image = "quay.io/dataprep1/data-prep-kit/doc_id:0.3.0"

# the name of the job script
EXEC_SCRIPT_NAME: str = "doc_id_transform.py"

# components
<<<<<<< HEAD
base_kfp_image = "quay.io/dataprep1/data-prep-kit/kfp-data-processing:0.1.1-dev0"
=======
base_kfp_image = "quay.io/dataprep1/data-prep-kit/kfp-data-processing:0.1.1"
>>>>>>> 20520dd9

# compute execution parameters. Here different tranforms might need different implementations. As
# a result, instead of creating a component we are creating it in place here.
compute_exec_params_op = comp.func_to_container_op(
    func=ComponentUtils.default_compute_execution_params, base_image=base_kfp_image
)
# create Ray cluster
create_ray_op = comp.load_component_from_file("../../../kfp_ray_components/createRayClusterComponent.yaml")
# execute job
execute_ray_jobs_op = comp.load_component_from_file("../../../kfp_ray_components/executeRayJobComponent.yaml")
# clean up Ray
cleanup_ray_op = comp.load_component_from_file("../../../kfp_ray_components/deleteRayClusterComponent.yaml")
# Task name is part of the pipeline name, the ray cluster name and the job name in DMF.
TASK_NAME: str = "doc_id"


@dsl.pipeline(
    name=TASK_NAME + "-ray-pipeline",
    description="Pipeline for doc_id",
)
def doc_id(
    # Ray cluster
    ray_name: str = "doc_id-kfp-ray",  # name of Ray cluster
    ray_head_options: str = '{"cpu": 1, "memory": 4, "image_pull_secret": "", "image": "' + task_image + '" }',
    ray_worker_options: str = '{"replicas": 2, "max_replicas": 2, "min_replicas": 2, "cpu": 2, "memory": 4, '
    '"image_pull_secret": "", "image": "' + task_image + '"}',
    server_url: str = "http://kuberay-apiserver-service.kuberay.svc.cluster.local:8888",
    # data access
    data_s3_config: str = "{'input_folder': 'test/doc_id/input/', 'output_folder': 'test/doc_id/output/'}",
    data_s3_access_secret: str = "s3-secret",
    data_max_files: int = -1,
    data_num_samples: int = -1,
    data_checkpointing: bool = False,
    data_data_sets: str = "",
    data_files_to_use: str = "['.parquet']",
    # orchestrator
    runtime_actor_options: str = "{'num_cpus': 0.8}",
    runtime_pipeline_id: str = "pipeline_id",
    runtime_code_location: str = "{'github': 'github', 'commit_hash': '12345', 'path': 'path'}",
    # doc id parameters
    doc_id_doc_column: str = "contents",
    doc_id_hash_column: str = "hash_column",
    doc_id_int_column: str = "int_id_column",
    # additional parameters
    additional_params: str = '{"wait_interval": 2, "wait_cluster_ready_tmout": 400, "wait_cluster_up_tmout": 300, "wait_job_ready_tmout": 400, "wait_print_tmout": 30, "http_retries": 5}',
):
    """
    Pipeline to execute NOOP transform
    :param ray_name: name of the Ray cluster
    :param ray_head_options: head node options, containing the following:
        cpu - number of cpus
        memory - memory
        image - image to use
        image_pull_secret - image pull secret
    :param ray_worker_options: worker node options (we here are using only 1 worker pool), containing the following:
        replicas - number of replicas to create
        max_replicas - max number of replicas
        min_replicas - min number of replicas
        cpu - number of cpus
        memory - memory
        image - image to use
        image_pull_secret - image pull secret
    :param server_url - server url
    :param additional_params: additional (support) parameters, containing the following:
        wait_interval - wait interval for API server, sec
        wait_cluster_ready_tmout - time to wait for cluster ready, sec
        wait_cluster_up_tmout - time to wait for cluster up, sec
        wait_job_ready_tmout - time to wait for job ready, sec
        wait_print_tmout - time between prints, sec
        http_retries - http retries for API server calls
    :param data_s3_access_secret - s3 access secret
    :param data_s3_config - s3 configuration
    :param data_max_files - max files to process
    :param data_num_samples - num samples to process
    :param runtime_actor_options - actor options
    :param runtime_pipeline_id - pipeline id
    :param runtime_code_location - code location
    :param doc_id_doc_column - document column
    :param doc_id_hash_column - hash id column
    :param doc_id_int_column - integer id column
    :return: None
    """
    # create clean_up task
    clean_up_task = cleanup_ray_op(ray_name=ray_name, run_id=dsl.RUN_ID_PLACEHOLDER, server_url=server_url)
    ComponentUtils.add_settings_to_component(clean_up_task, 60)
    # pipeline definition
    with dsl.ExitHandler(clean_up_task):
        # compute execution params
        compute_exec_params = compute_exec_params_op(
            worker_options=ray_worker_options,
            actor_options=runtime_actor_options,
        )
        ComponentUtils.add_settings_to_component(compute_exec_params, ONE_HOUR_SEC * 2)
        # start Ray cluster
        ray_cluster = create_ray_op(
            ray_name=ray_name,
            run_id=dsl.RUN_ID_PLACEHOLDER,
            ray_head_options=ray_head_options,
            ray_worker_options=ray_worker_options,
            server_url=server_url,
            additional_params=additional_params,
        )
        ComponentUtils.add_settings_to_component(ray_cluster, ONE_HOUR_SEC * 2)
        ray_cluster.after(compute_exec_params)
        # Execute job
        execute_job = execute_ray_jobs_op(
            ray_name=ray_name,
            run_id=dsl.RUN_ID_PLACEHOLDER,
            additional_params=additional_params,
            # note that the parameters below are specific for NOOP transform
            exec_params={
                "data_s3_config": data_s3_config,
                "data_max_files": data_max_files,
                "data_num_samples": data_num_samples,
                "data_checkpointing": data_checkpointing,
                "data_data_sets": data_data_sets,
                "data_files_to_use": data_files_to_use,
                "runtime_num_workers": compute_exec_params.output,
                "runtime_worker_options": runtime_actor_options,
                "runtime_pipeline_id": runtime_pipeline_id,
                "runtime_job_id": dsl.RUN_ID_PLACEHOLDER,
                "runtime_code_location": runtime_code_location,
                "doc_id_doc_column": doc_id_doc_column,
                "doc_id_hash_column": doc_id_hash_column,
                "doc_id_int_column": doc_id_int_column,
            },
            exec_script_name=EXEC_SCRIPT_NAME,
            server_url=server_url,
        )
        ComponentUtils.add_settings_to_component(execute_job, ONE_WEEK_SEC)
        ComponentUtils.set_s3_env_vars_to_component(execute_job, data_s3_access_secret)
        execute_job.after(ray_cluster)

    # Configure the pipeline level to one week (in seconds)
    dsl.get_pipeline_conf().set_timeout(ONE_WEEK_SEC)


if __name__ == "__main__":
    # Compiling the pipeline
    compiler.Compiler().compile(doc_id, __file__.replace(".py", ".yaml"))<|MERGE_RESOLUTION|>--- conflicted
+++ resolved
@@ -26,11 +26,7 @@
 EXEC_SCRIPT_NAME: str = "doc_id_transform.py"
 
 # components
-<<<<<<< HEAD
-base_kfp_image = "quay.io/dataprep1/data-prep-kit/kfp-data-processing:0.1.1-dev0"
-=======
 base_kfp_image = "quay.io/dataprep1/data-prep-kit/kfp-data-processing:0.1.1"
->>>>>>> 20520dd9
 
 # compute execution parameters. Here different tranforms might need different implementations. As
 # a result, instead of creating a component we are creating it in place here.
